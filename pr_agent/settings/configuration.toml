[config]
# models
model="gpt-4o-2024-11-20"
fallback_models=["gpt-4o-2024-08-06"]
#model_weak="gpt-4o-mini-2024-07-18" # optional, a weaker model to use for some easier tasks
# CLI
git_provider="github"
publish_output=true
publish_output_progress=true
publish_output_no_suggestions=true
verbosity_level=0 # 0,1,2
use_extra_bad_extensions=false
# Configurations
use_wiki_settings_file=true
use_repo_settings_file=true
use_global_settings_file=true
disable_auto_feedback = false
ai_timeout=120 # 2minutes
skip_keys = []
custom_reasoning_model = false # when true, disables system messages and temperature controls for models that don't support chat-style inputs
# token limits
max_description_tokens = 500
max_commits_tokens = 500
max_model_tokens = 32000 # Limits the maximum number of tokens that can be used by any model, regardless of the model's default capabilities.
custom_model_max_tokens=-1 # for models not in the default list
# patch extension logic
patch_extension_skip_types =[".md",".txt"]
allow_dynamic_context=true
max_extra_lines_before_dynamic_context = 8 # will try to include up to 10 extra lines before the hunk in the patch, until we reach an enclosing function or class
patch_extra_lines_before = 3 # Number of extra lines (+3 default ones) to include before each hunk in the patch
patch_extra_lines_after = 1 # Number of extra lines (+3 default ones) to include after each hunk in the patch
secret_provider=""
cli_mode=false
ai_disclaimer_title=""  # Pro feature, title for a collapsible disclaimer to AI outputs
ai_disclaimer=""  # Pro feature, full text for the AI disclaimer
output_relevant_configurations=false
large_patch_policy = "clip" # "clip", "skip"
duplicate_prompt_examples = false
# seed
seed=-1 # set positive value to fix the seed (and ensure temperature=0)
temperature=0.2
# ignore logic
ignore_pr_title = ["^\\[Auto\\]", "^Auto"] # a list of regular expressions to match against the PR title to ignore the PR agent
ignore_pr_target_branches = [] # a list of regular expressions of target branches to ignore from PR agent when an PR is created
ignore_pr_source_branches = [] # a list of regular expressions of source branches to ignore from PR agent when an PR is created
ignore_pr_labels = [] # labels to ignore from PR agent when an PR is created
ignore_pr_authors = [] # authors to ignore from PR agent when an PR is created
#
is_auto_command = false # will be auto-set to true if the command is triggered by an automation
enable_ai_metadata = false # will enable adding ai metadata
<<<<<<< HEAD
reasoning_effort = "medium" # "low", "medium", "high"
=======
# auto approval 💎
enable_auto_approval=false # Set to true to enable auto-approval of PRs under certain conditions
auto_approve_for_low_review_effort=-1 # -1 to disable, [1-5] to set the threshold for auto-approval
auto_approve_for_no_suggestions=false # If true, the PR will be auto-approved if there are no suggestions

>>>>>>> e16c6d0b

[pr_reviewer] # /review #
# enable/disable features
require_score_review=false
require_tests_review=true
require_estimate_effort_to_review=true
require_can_be_split_review=false
require_security_review=true
require_ticket_analysis_review=true
# general options
persistent_comment=true
extra_instructions = ""
final_update_message = true
# review labels
enable_review_labels_security=true
enable_review_labels_effort=true
# specific configurations for incremental review (/review -i)
require_all_thresholds_for_incremental_review=false
minimal_commits_for_incremental_review=0
minimal_minutes_for_incremental_review=0
enable_intro_text=true
enable_help_text=false # Determines whether to include help text in the PR review. Enabled by default.

[pr_description] # /describe #
publish_labels=false
add_original_user_description=true
generate_ai_title=false
use_bullet_points=true
extra_instructions = ""
enable_pr_type=true
final_update_message = true
enable_help_text=false
enable_help_comment=true
# describe as comment
publish_description_as_comment=false
publish_description_as_comment_persistent=true
## changes walkthrough section
enable_semantic_files_types=true
collapsible_file_list='adaptive' # true, false, 'adaptive'
collapsible_file_list_threshold=8
inline_file_summary=false # false, true, 'table'
# markers
use_description_markers=false
include_generated_by_header=true
# large pr mode 💎
enable_large_pr_handling=true
max_ai_calls=4
async_ai_calls=true
#custom_labels = ['Bug fix', 'Tests', 'Bug fix with tests', 'Enhancement', 'Documentation', 'Other']

[pr_questions] # /ask #
enable_help_text=false


[pr_code_suggestions] # /improve #
max_context_tokens=16000
#
commitable_code_suggestions = false
dual_publishing_score_threshold=-1 # -1 to disable, [0-10] to set the threshold (>=) for publishing a code suggestion both in a table and as commitable
focus_only_on_problems=true
#
extra_instructions = ""
enable_help_text=false
enable_chat_text=false
enable_intro_text=true
persistent_comment=true
max_history_len=4
# enable to apply suggestion 💎
apply_suggestions_checkbox=true
# suggestions scoring
suggestions_score_threshold=0 # [0-10]| recommend not to set this value above 8, since above it may clip highly relevant suggestions
new_score_mechanism=true
new_score_mechanism_th_high=9
new_score_mechanism_th_medium=7
# params for '/improve --extended' mode
auto_extended_mode=true
num_code_suggestions_per_chunk=4
max_number_of_calls = 3
parallel_calls = true

final_clip_factor = 0.8
# self-review checkbox
demand_code_suggestions_self_review=false # add a checkbox for the author to self-review the code suggestions
code_suggestions_self_review_text= "**Author self-review**: I have reviewed the PR code suggestions, and addressed the relevant ones."
approve_pr_on_self_review=false # Pro feature. if true, the PR will be auto-approved after the author clicks on the self-review checkbox
fold_suggestions_on_self_review=true # Pro feature. if true, the code suggestions will be folded after the author clicks on the self-review checkbox
# Suggestion impact 💎
publish_post_process_suggestion_impact=true
wiki_page_accepted_suggestions=true
allow_thumbs_up_down=false

[pr_custom_prompt] # /custom_prompt #
prompt = """\
The code suggestions should focus only on the following:
- ...
- ...
...
"""
suggestions_score_threshold=0
num_code_suggestions_per_chunk=4
self_reflect_on_custom_suggestions=true
enable_help_text=false


[pr_add_docs] # /add_docs #
extra_instructions = ""
docs_style = "Sphinx" # "Google Style with Args, Returns, Attributes...etc", "Numpy Style", "Sphinx Style", "PEP257", "reStructuredText"
file = ""              # in case there are several components with the same name, you can specify the relevant file
class_name = ""        # in case there are several methods with the same name in the same file, you can specify the relevant class name

[pr_update_changelog] # /update_changelog #
push_changelog_changes=false
extra_instructions = ""
add_pr_link=true

[pr_analyze] # /analyze #
enable_help_text=true

[pr_test] # /test #
extra_instructions = ""
testing_framework = "" # specify the testing framework you want to use
num_tests=3            # number of tests to generate. max 5.
avoid_mocks=true       # if true, the generated tests will prefer to use real objects instead of mocks
file = ""              # in case there are several components with the same name, you can specify the relevant file
class_name = ""        # in case there are several methods with the same name in the same file, you can specify the relevant class name
enable_help_text=false

[pr_improve_component] # /improve_component #
num_code_suggestions=4
extra_instructions = ""
file = ""              # in case there are several components with the same name, you can specify the relevant file
class_name = ""        # in case there are several methods with the same name in the same file, you can specify the relevant class name

[checks] # /checks (pro feature) #
enable_auto_checks_feedback=true
excluded_checks_list=["lint"] # list of checks to exclude, for example: ["check1", "check2"]
persistent_comment=true
enable_help_text=true
final_update_message = false

[pr_help] # /help #
force_local_db=false
num_retrieved_snippets=5

[pr_config] # /config #

[github]
# The type of deployment to create. Valid values are 'app' or 'user'.
deployment_type = "user"
ratelimit_retries = 5
base_url = "https://api.github.com"
publish_inline_comments_fallback_with_verification = true
try_fix_invalid_inline_comments = true
app_name = "pr-agent"
ignore_bot_pr = true

[github_action_config]
# auto_review = true    # set as env var in .github/workflows/pr-agent.yaml
# auto_describe = true  # set as env var in .github/workflows/pr-agent.yaml
# auto_improve = true   # set as env var in .github/workflows/pr-agent.yaml
# pr_actions = ['opened', 'reopened', 'ready_for_review', 'review_requested']

[github_app]
# these toggles allows running the github app from custom deployments
bot_user = "github-actions[bot]"
override_deployment_type = true
# settings for "pull_request" event
handle_pr_actions = ['opened', 'reopened', 'ready_for_review']
pr_commands = [
    "/describe --pr_description.final_update_message=false",
    "/review",
    "/improve",
]
# settings for "pull_request" event with "synchronize" action - used to detect and handle push triggers for new commits
handle_push_trigger = false
push_trigger_ignore_bot_commits = true
push_trigger_ignore_merge_commits = true
push_trigger_wait_for_initial_review = true
push_trigger_pending_tasks_backlog = true
push_trigger_pending_tasks_ttl = 300
push_commands = [
    "/describe",
    "/review",
]

[gitlab]
url = "https://gitlab.com"
pr_commands = [
    "/describe --pr_description.final_update_message=false",
    "/review",
    "/improve",
]
handle_push_trigger = false
push_commands = [
    "/describe",
    "/review",
]

[bitbucket_app]
pr_commands = [
    "/describe --pr_description.final_update_message=false",
    "/review",
    "/improve --pr_code_suggestions.commitable_code_suggestions=true",
]
avoid_full_files = false

[local]
# LocalGitProvider settings - uncomment to use paths other than default
# description_path= "path/to/description.md"
# review_path= "path/to/review.md"

[gerrit]
# endpoint to the gerrit service
# url = "ssh://gerrit.example.com:29418"
# user for gerrit authentication
# user = "ai-reviewer"
# patch server where patches will be saved
# patch_server_endpoint = "http://127.0.0.1:5000/patch"
# token to authenticate in the patch server
# patch_server_token = ""

[bitbucket_server]
# URL to the BitBucket Server instance
# url = "https://git.bitbucket.com"
url = ""
pr_commands = [
    "/describe --pr_description.final_update_message=false",
    "/review",
    "/improve --pr_code_suggestions.commitable_code_suggestions=true",
]

[litellm]
# use_client = false
# drop_params = false
enable_callbacks = false
success_callback = []
failure_callback = []
service_callback = []

[pr_similar_issue]
skip_comments = false
force_update_dataset = false
max_issues_to_scan = 500
vectordb = "pinecone"

[pr_find_similar_component]
class_name = ""
file = ""
search_from_org = false
allow_fallback_less_words = true
number_of_keywords = 5
number_of_results = 5

[pinecone]
# fill and place in .secrets.toml
#api_key = ...
# environment = "gcp-starter"

[lancedb]
uri = "./lancedb"

[best_practices]
content = ""
organization_name = ""
max_lines_allowed = 800
enable_global_best_practices = false

[auto_best_practices]
enable_auto_best_practices = true # public - general flag to disable all auto best practices usage
utilize_auto_best_practices = true # public - disable usage of auto best practices in the 'improve' tool
extra_instructions = "" # public - extra instructions to the auto best practices generation prompt
content = ""
max_patterns = 5 # max number of patterns to be detected<|MERGE_RESOLUTION|>--- conflicted
+++ resolved
@@ -48,15 +48,12 @@
 #
 is_auto_command = false # will be auto-set to true if the command is triggered by an automation
 enable_ai_metadata = false # will enable adding ai metadata
-<<<<<<< HEAD
 reasoning_effort = "medium" # "low", "medium", "high"
-=======
 # auto approval 💎
 enable_auto_approval=false # Set to true to enable auto-approval of PRs under certain conditions
 auto_approve_for_low_review_effort=-1 # -1 to disable, [1-5] to set the threshold for auto-approval
 auto_approve_for_no_suggestions=false # If true, the PR will be auto-approved if there are no suggestions
 
->>>>>>> e16c6d0b
 
 [pr_reviewer] # /review #
 # enable/disable features
